--- conflicted
+++ resolved
@@ -1,534 +1,533 @@
-var Ffmpeg = require('../index'),
-  path = require('path'),
-  fs = require('fs'),
-  exec = require('child_process').exec,
-  testhelper = require('./helpers');
+var Ffmpeg = require('../index'),
+  path = require('path'),
+  fs = require('fs'),
+  exec = require('child_process').exec,
+  testhelper = require('./helpers');
+
+describe('Command', function() {
+  before(function(done) {
+    // check for ffmpeg installation
+    this.testfile = path.join(__dirname, 'assets', 'testvideo-43.avi');
+    this.testfilewide = path.join(__dirname, 'assets', 'testvideo-169.avi');
+
+    var self = this;
+    exec(testhelper.getFfmpegCheck(), function(err, stdout, stderr) {
+      if (!err) {
+        // check if file exists
+        fs.exists(self.testfile, function(exists) {
+          if (exists) {
+            done();
+          } else {
+            done(new Error('test video file does not exist, check path (' + self.testfile + ')'));
+          }
+        });
+      } else {
+        done(new Error('cannot run test without ffmpeg installed, aborting test...'));
+      }
+    });
+  });
+
+  describe('usingPreset', function() {
+    it('should properly generate the command for the requested preset', function(done) {
+      new Ffmpeg({ source: this.testfile, nolog: true })
+        .usingPreset('podcast')
+        .getArgs(function(args) {
+          args.length.should.equal(44); // on a side note: it's 42 args by coincidence ;)
+                                        // on a side note: not anymore, sorry :(
+          done();
+        });
+    });
 
-describe('Command', function() {
-  before(function(done) {
-    // check for ffmpeg installation
-    this.testfile = path.join(__dirname, 'assets', 'testvideo-43.avi');
-    this.testfilewide = path.join(__dirname, 'assets', 'testvideo-169.avi');
+    it('should properly generate the command for the requested preset in custom folder', function(done) {
+      new Ffmpeg({ source: this.testfile, nolog: true, preset: path.join(__dirname, 'assets', 'presets') })
+        .usingPreset('custompreset')
+        .getArgs(function(args) {
+          args.length.should.equal(44);
 
-    var self = this;
-    exec(testhelper.getFfmpegCheck(), function(err, stdout, stderr) {
-      if (!err) {
-        // check if file exists
-        fs.exists(self.testfile, function(exists) {
-          if (exists) {
-            done();
-          } else {
-            done(new Error('test video file does not exist, check path (' + self.testfile + ')'));
-          }
-        });
-      } else {
-        done(new Error('cannot run test without ffmpeg installed, aborting test...'));
-      }
+        done();
+      })
     });
-  });
-
-  describe('usingPreset', function() {
-    it('should properly generate the command for the requested preset', function(done) {
-      new Ffmpeg({ source: this.testfile, nolog: true })
-        .usingPreset('podcast')
-        .getArgs(function(args) {
-          args.length.should.equal(44); // on a side note: it's 42 args by coincidence ;)
-                                        // on a side note: not anymore, sorry :(
-          done();
-        });
-    });
-<<<<<<< HEAD
-    it('should properly generate the command for the requested preset in custom folder', function(done) {
-      new Ffmpeg({ source: this.testfile, nolog: true, preset: path.join(__dirname, 'assets', 'presets') })
-        .usingPreset('custompreset')
-        .getArgs(function(args) {
-          args.length.should.equal(44);
-=======
-
-    it('should allow using functions as presets', function(done) {
-      var presetArg;
-
-      function presetFunc(command) {
-        presetArg = command;
-        command.withVideoCodec('libx264');
-        command.withAudioFrequency(22050);
-      }
-
-      var cmd = new Ffmpeg({ source: this.testfile });
-
-      cmd
-        .usingPreset(presetFunc)
-        .getArgs(function(args) {
-          presetArg.should.equal(cmd);
-          args.join(' ').indexOf('-vcodec libx264').should.not.equal(-1);
-          args.join(' ').indexOf('-ar 22050').should.not.equal(-1);
->>>>>>> b0b8371f
-
-          done();
-        });
-    });
-<<<<<<< HEAD
-=======
-
->>>>>>> b0b8371f
-    it('should throw an exception when a preset it not found', function() {
-      (function() {
-        new Ffmpeg({ source: this.testfile, nolog: true })
-          .usingPreset('NOTFOUND');
-      }).should.throw(/^preset NOTFOUND could not be loaded/);
-    });
-  });
-
-  describe('withNoVideo', function() {
-    it('should apply the skip video argument', function(done) {
-      new Ffmpeg({ source: this.testfile, nolog: true })
-        .withNoVideo()
-        .getArgs(function(args) {
-          args.indexOf('-vn').should.above(-1);
-          done();
-        });
-    });
-    it('should skip any video transformation options', function(done) {
-      new Ffmpeg({ source: this.testfile, nolog: true })
-        .withSize('320x?')
-        .withNoVideo()
-        .withAudioBitrate('256k')
-        .getArgs(function(args) {
-          args.indexOf('-vn').should.above(-1);
-          args.indexOf('-s').should.equal(-1);
-          args.indexOf('-b:a').should.above(-1);
-          done();
-        });
-    });
-  });
-
-  describe('withNoAudio', function() {
-    it('should apply the skip audio argument', function(done) {
-      new Ffmpeg({ source: this.testfile, nolog: true })
-        .withNoAudio()
-        .getArgs(function(args) {
-          args.indexOf('-an').should.above(-1);
-          done();
-        });
-    });
-    it('should skip any audio transformation options', function(done) {
-      new Ffmpeg({ source: this.testfile, nolog: true })
-        .withAudioChannels(2)
-        .withNoAudio()
-        .withSize('320x?')
-        .getArgs(function(args) {
-          args.indexOf('-an').should.above(-1);
-          args.indexOf('-ac').should.equal(-1);
-          args.indexOf('-s').should.above(-1);
-          done();
-        });
-    });
-  });
-
-  describe('withVideoBitrate', function() {
-    it('should apply default bitrate argument by default', function(done) {
-      new Ffmpeg({ source: this.testfile, nolog: true })
-        .withVideoBitrate('256k')
-        .getArgs(function(args) {
-          args.indexOf('-b:v').should.above(-1);
-          done();
-        });
-    });
-    it('should apply additional bitrate arguments for constant bitrate', function(done) {
-      new Ffmpeg({ source: this.testfile, nolog: true })
-        .withVideoBitrate('256k', true)
-        .getArgs(function(args) {
-          args.indexOf('-b:v').should.above(-1);
-          args.indexOf('-maxrate').should.above(-1);;
-          args.indexOf('-minrate').should.above(-1);
-          args.indexOf('-bufsize').should.above(-1);
-          done();
-        });
-    });
-  });
-
-  describe('withSize', function() {
-    it('should calculate the missing size part (height)', function(done) {
-      new Ffmpeg({ source: this.testfile, nolog: true })
-        .withSize('320x?')
-        .getArgs(function(args) {
-          args.indexOf('320x240').should.above(-1);
-          done();
-        });
-    });
-    it('should calculate the missing size part (width)', function(done) {
-      new Ffmpeg({ source: this.testfile, nolog: true })
-        .withSize('?x480')
-        .getArgs(function(args) {
-          args.indexOf('640x480').should.above(-1);
-          done();
-        });
-    });
-    it('should calculate the size based on a percentage', function(done) {
-      new Ffmpeg({ source: this.testfile, nolog: true })
-        .withSize('50%')
-        .getArgs(function(args) {
-          args.indexOf('512x384').should.above(-1);
-          done();
-        });
-    });
-  });
-
-  describe('applyAutopadding', function() {
-    it('should apply color if provided', function(done) {
-      new Ffmpeg({ source: this.testfile, nolog: true })
-        .withAspect('16:9')
-        .applyAutopadding(true, 'red')
-        .getArgs(function(args, err) {
-          if (err) {
-            done(err);
-          } else {
-            args.indexOf('-filter:v').should.above(-1);
-            args.indexOf('pad=1024:768:128:0:red').should.above(-1);
-            done();
-          }
-        });
-    });
-    it('should calculate the correct size for output video stream', function(done) {
-      new Ffmpeg({ source: this.testfilewide, nolog: true })
-        .withAspect('4:3')
-        .applyAutopadding(true)
-        .getArgs(function(args, err) {
-          if (err) {
-            done(err);
-          } else {
-            args.indexOf('1280x540').should.above(-1);
-            args.indexOf('-filter:v').should.above(-1);
-            args.indexOf('pad=1280:720:0:90:black').should.above(-1);
-            done();
-          }
-        });
-    });
-    it('should calculate the correct aspect ratio if omitted in favor of size', function(done) {
-      new Ffmpeg({ source: this.testfilewide, nolog: true })
-        .withSize('640x480')
-        .applyAutopadding(true)
-        .getArgs(function(args, err) {
-          if (err) {
-            done(err);
-          } else {
-            args.indexOf('-filter:v').should.above(-1);
-            args.indexOf('pad=640:480:0:60:black').should.above(-1);
-            done();
-          }
-        });
-    });
-    it('should calculate size if a fixed width and an aspect ratio is provided', function(done) {
-      new Ffmpeg({ source: this.testfilewide, nolog: true })
-        .withSize('640x?')
-        .withAspect('4:3')
-        .applyAutopadding(true)
-        .getArgs(function(args, err) {
-          if (err) {
-            done(err);
-          } else {
-            args.indexOf('-filter:v').should.above(-1);
-            args.indexOf('pad=640:480:0:60:black').should.above(-1);
-            done();
-          }
-        });
-    });
-
-    it('should calculate size if a fixed height and an aspect ratio is provided', function(done) {
-      new Ffmpeg({ source: this.testfilewide, nolog: true })
-        .withSize('?x480')
-        .withAspect('4:3')
-        .applyAutopadding(true)
-        .getArgs(function(args, err) {
-          if (err) {
-            done(err);
-          } else {
-            args.indexOf('-filter:v').should.above(-1);
-            args.indexOf('pad=640:480:0:60:black').should.above(-1);
-            done();
-          }
-        });
-    });
-  });
-
-  describe('withMultiFile', function() {
-    it('should allow image2 multi-file input format', function(done) {
-      new Ffmpeg({ source: 'image-%05d.png', nolog: true })
-        .getArgs(function(args) {
-            args.indexOf('-i').should.above(-1);
-            args.indexOf('image-%05d.png').should.above(-1);
-            done();
-        });
-    });
-  });
-
-  describe('withFps', function() {
-    it('should apply the rate argument', function(done) {
-      new Ffmpeg({ source: this.testfile, nolog: true })
-        .withFps(27.77)
-        .getArgs(function(args) {
-          args.indexOf('-r').should.above(-1);
-          args.indexOf(27.77).should.above(-1);
-          done();
-        });
-    });
-  });
-
-  describe('addingAdditionalInput', function() {
-    it('should allow for additional inputs', function(done) {
-      new Ffmpeg({ source: this.testfile, nolog: true })
-        .addInput('soundtrack.mp3')
-        .getArgs(function(args) {
-          args.indexOf('-i').should.above(-1);
-          args.indexOf('soundtrack.mp3').should.above(-1);
-          done();
-        });
-    });
-  });
-
-  describe('withAspect', function() {
-    it('should apply the aspect ratio argument', function(done) {
-      new Ffmpeg({ source: this.testfile, nolog: true })
-        .withAspect('16:9')
-        .getArgs(function(args) {
-          args.indexOf('-aspect').should.above(-1);
-          args.indexOf('16:9').should.above(-1);
-          done();
-        });
-    });
-  });
-
-  describe('withVideoCodec', function() {
-    it('should apply the video codec argument', function(done) {
-      new Ffmpeg({ source: this.testfile, nolog: true })
-        .withVideoCodec('divx')
-        .getArgs(function(args) {
-          args.indexOf('-vcodec').should.above(-1);
-          args.indexOf('divx').should.above(-1);
-          done();
-        });
-    });
-  });
-
-  describe('withVideoFilter', function() {
-    it('should apply the video filter argument', function(done) {
-      new Ffmpeg({ source: this.testfile, nolog: true })
-        .withVideoFilter('scale=123:456')
-        .withVideoFilter('pad=1230:4560:100:100:yellow')
-        .getArgs(function(args) {
-          args.indexOf('-filter:v').should.above(-1);
-          args.indexOf('scale=123:456,pad=1230:4560:100:100:yellow').should.above(-1);
-          done();
-        });
-    });
-  })
-
-  describe('withAudioBitrate', function() {
-    it('should apply the audio bitrate argument', function(done) {
-      new Ffmpeg({ source: this.testfile, nolog: true })
-        .withAudioBitrate(256)
-        .getArgs(function(args) {
-          args.indexOf('-b:a').should.above(-1);
-          args.indexOf('256k').should.above(-1);
-          done();
-        });
-    });
-  });
-
-  describe('loop', function() {
-    it('should add the -loop 1 argument', function(done) {
-      new Ffmpeg({ source: this.testfile, nolog: true })
-        .loop()
-        .getArgs(function(args) {
-          if(args.indexOf('-loop') != -1 || args.indexOf('-loop_output') != -1){
-            done();
-          }
-          else{
-            done(new Error("args should contain loop or loop_output"))
-          }
-        });
-    });
-    it('should add the -loop 1 and a time argument (seconds)', function(done) {
-      new Ffmpeg({ source: this.testfile, nolog: true })
-        .loop(120)
-        .getArgs(function(args) {
-          if(args.indexOf('-loop') != -1 || args.indexOf('-loop_output') != -1){
-            args.indexOf('-t').should.above(-1);
-            args.indexOf(120).should.above(-1);
-            done();
-          }
-          else{
-            done(new Error("args should contain loop or loop_output"))
-          }
-
-        });
-    });
-    it('should add the -loop 1 and a time argument (timemark)', function(done) {
-      new Ffmpeg({ source: this.testfile, nolog: true })
-        .loop('00:06:46.81')
-        .getArgs(function(args) {
-          if(args.indexOf('-loop') != -1 || args.indexOf('-loop_output') != -1){
-            args.indexOf('-t').should.above(-1);
-            args.indexOf('00:06:46.81').should.above(-1);
-            done();
-          }
-          else{
-            done(new Error("args should contain loop or loop_output"))
-          }
-        });
-    });
-  });
-
-  describe('takeFrames', function() {
-    it('should add the -vframes argument', function(done) {
-      new Ffmpeg({ source: this.testfile, nolog: true })
-        .takeFrames(250)
-        .getArgs(function(args) {
-          args.indexOf('-vframes').should.above(-1);
-          args.indexOf(250).should.above(-1);
-          done();
-        });
-    });
-  });
-
-  describe('withAudioCodec', function() {
-    it('should apply the audio codec argument', function(done) {
-      new Ffmpeg({ source: this.testfile, nolog: true })
-        .withAudioCodec('mp3')
-        .getArgs(function(args) {
-          args.indexOf('-acodec').should.above(-1);
-          args.indexOf('mp3').should.above(-1);
-          done();
-        });
-    });
-  });
-
-  describe('withAudioFilter', function() {
-    it('should apply the audio filter argument', function(done) {
-      new Ffmpeg({ source: this.testfile, nolog: true })
-        .withAudioFilter('silencedetect=n=-50dB:d=5')
-        .withAudioFilter('volume=0.5')
-        .getArgs(function(args) {
-          args.indexOf('-filter:a').should.above(-1);
-          args.indexOf('silencedetect=n=-50dB:d=5,volume=0.5').should.above(-1);
-          done();
-        });
-    });
-  })
-
-  describe('withAudioChannels', function() {
-    it('should apply the audio channels argument', function(done) {
-      new Ffmpeg({ source: this.testfile, nolog: true })
-        .withAudioChannels(1)
-        .getArgs(function(args) {
-          args.indexOf('-ac').should.above(-1);
-          args.indexOf(1).should.above(-1);
-          done();
-        });
-    });
-  });
-
-  describe('withAudioFrequency', function() {
-    it('should apply the audio frequency argument', function(done) {
-      new Ffmpeg({ source: this.testfile, nolog: true })
-        .withAudioFrequency(22500)
-        .getArgs(function(args) {
-          args.indexOf('-ar').should.above(-1);
-          args.indexOf(22500).should.above(-1);
-          done();
-        });
-    });
-  });
-
-  describe('withAudioQuality', function() {
-    it('should apply the audio quality argument', function(done) {
-      new Ffmpeg({ source: this.testfile, nolog: true })
-        .withAudioQuality(5)
-        .getArgs(function(args) {
-          args.indexOf('-aq').should.above(-1);
-          args.indexOf(5).should.above(-1);
-          done();
-        });
-    });
-  });
-
-  describe('setStartTime', function() {
-    it('should apply the start time offset argument', function(done) {
-      new Ffmpeg({ source: this.testfile, nolog: true })
-        .setStartTime('00:00:10')
-        .getArgs(function(args) {
-          args.indexOf('-ss').should.above(-1);
-          args.indexOf('00:00:10').should.above(-1);
-          done();
-        });
-    });
-  });
-
-  describe('setDuration', function() {
-    it('should apply the record duration argument', function(done) {
-      new Ffmpeg({ source: this.testfile, nolog: true })
-        .setDuration(10)
-        .getArgs(function(args) {
-          args.indexOf('-t').should.above(-1);
-          args.indexOf(10).should.above(-1);
-          done();
-        });
-    });
-  });
-
-  describe('addOption(s)', function() {
-    it('should apply a single option', function(done) {
-      new Ffmpeg({ source: this.testfile, nolog: true })
-        .addOption('-ab', '256k')
-        .getArgs(function(args) {
-          args.indexOf('-ab').should.above(-1);
-          args.indexOf('256k').should.above(-1);
-          done();
-        });
-    });
-    it('should apply supplied extra options', function(done) {
-      new Ffmpeg({ source: this.testfile, nolog: true })
-        .addOptions(['-flags', '+loop', '-cmp', '+chroma', '-partitions','+parti4x4+partp8x8+partb8x8'])
-        .getArgs(function(args) {
-          args.indexOf('-flags').should.above(-1);
-          args.indexOf('+loop').should.above(-1);
-          args.indexOf('-cmp').should.above(-1);
-          args.indexOf('+chroma').should.above(-1);
-          args.indexOf('-partitions').should.above(-1);
-          args.indexOf('+parti4x4+partp8x8+partb8x8').should.above(-1);
-          done();
-        });
-    });
-    it('should apply a single input option', function(done) {
-      new Ffmpeg({ source: this.testfile })
-        .addInputOption('-r', '29.97')
-        .getArgs(function(args) {
-          var joined = args.join(' ');
-          joined.indexOf('-r 29.97').should.above(-1).and.below(joined.indexOf('-i '));
-          done();
-        });
-    });
-    it('should apply multiple input options', function(done) {
-      new Ffmpeg({ source: this.testfile })
-        .addInputOptions(['-r 29.97', '-f ogg'])
-        .getArgs(function(args) {
-          var joined = args.join(' ');
-          joined.indexOf('-r 29.97').should.above(-1).and.below(joined.indexOf('-i'));
-          joined.indexOf('-f ogg').should.above(-1).and.below(joined.indexOf('-i'));
-          done();
-        });
-    });
-  });
-
-  describe('toFormat', function() {
-    it('should apply the target format', function(done) {
-      new Ffmpeg({ source: this.testfile, nolog: true })
-        .toFormat('mp4')
-        .getArgs(function(args) {
-          args.indexOf('-f').should.above(-1);
-          args.indexOf('mp4').should.above(-1);
-          done();
-        });
-    });
-  });
-});
+
+    it('should allow using functions as presets', function(done) {
+      var presetArg;
+
+      function presetFunc(command) {
+        presetArg = command;
+        command.withVideoCodec('libx264');
+        command.withAudioFrequency(22050);
+      }
+
+      var cmd = new Ffmpeg({ source: this.testfile });
+
+      cmd
+        .usingPreset(presetFunc)
+        .getArgs(function(args) {
+          presetArg.should.equal(cmd);
+          args.join(' ').indexOf('-vcodec libx264').should.not.equal(-1);
+          args.join(' ').indexOf('-ar 22050').should.not.equal(-1);
+
+          done();
+        });
+    });
+
+    it('should throw an exception when a preset it not found', function() {
+      (function() {
+        new Ffmpeg({ source: this.testfile, nolog: true })
+          .usingPreset('NOTFOUND');
+      }).should.throw(/^preset NOTFOUND could not be loaded/);
+    });
+  });
+
+  describe('withNoVideo', function() {
+    it('should apply the skip video argument', function(done) {
+      new Ffmpeg({ source: this.testfile, nolog: true })
+        .withNoVideo()
+        .getArgs(function(args) {
+          args.indexOf('-vn').should.above(-1);
+          done();
+        });
+    });
+    it('should skip any video transformation options', function(done) {
+      new Ffmpeg({ source: this.testfile, nolog: true })
+        .withSize('320x?')
+        .withNoVideo()
+        .withAudioBitrate('256k')
+        .getArgs(function(args) {
+          args.indexOf('-vn').should.above(-1);
+          args.indexOf('-s').should.equal(-1);
+          args.indexOf('-b:a').should.above(-1);
+          done();
+        });
+    });
+  });
+
+  describe('withNoAudio', function() {
+    it('should apply the skip audio argument', function(done) {
+      new Ffmpeg({ source: this.testfile, nolog: true })
+        .withNoAudio()
+        .getArgs(function(args) {
+          args.indexOf('-an').should.above(-1);
+          done();
+        });
+    });
+    it('should skip any audio transformation options', function(done) {
+      new Ffmpeg({ source: this.testfile, nolog: true })
+        .withAudioChannels(2)
+        .withNoAudio()
+        .withSize('320x?')
+        .getArgs(function(args) {
+          args.indexOf('-an').should.above(-1);
+          args.indexOf('-ac').should.equal(-1);
+          args.indexOf('-s').should.above(-1);
+          done();
+        });
+    });
+  });
+
+  describe('withVideoBitrate', function() {
+    it('should apply default bitrate argument by default', function(done) {
+      new Ffmpeg({ source: this.testfile, nolog: true })
+        .withVideoBitrate('256k')
+        .getArgs(function(args) {
+          args.indexOf('-b:v').should.above(-1);
+          done();
+        });
+    });
+    it('should apply additional bitrate arguments for constant bitrate', function(done) {
+      new Ffmpeg({ source: this.testfile, nolog: true })
+        .withVideoBitrate('256k', true)
+        .getArgs(function(args) {
+          args.indexOf('-b:v').should.above(-1);
+          args.indexOf('-maxrate').should.above(-1);;
+          args.indexOf('-minrate').should.above(-1);
+          args.indexOf('-bufsize').should.above(-1);
+          done();
+        });
+    });
+  });
+
+  describe('withSize', function() {
+    it('should calculate the missing size part (height)', function(done) {
+      new Ffmpeg({ source: this.testfile, nolog: true })
+        .withSize('320x?')
+        .getArgs(function(args) {
+          args.indexOf('320x240').should.above(-1);
+          done();
+        });
+    });
+    it('should calculate the missing size part (width)', function(done) {
+      new Ffmpeg({ source: this.testfile, nolog: true })
+        .withSize('?x480')
+        .getArgs(function(args) {
+          args.indexOf('640x480').should.above(-1);
+          done();
+        });
+    });
+    it('should calculate the size based on a percentage', function(done) {
+      new Ffmpeg({ source: this.testfile, nolog: true })
+        .withSize('50%')
+        .getArgs(function(args) {
+          args.indexOf('512x384').should.above(-1);
+          done();
+        });
+    });
+  });
+
+  describe('applyAutopadding', function() {
+    it('should apply color if provided', function(done) {
+      new Ffmpeg({ source: this.testfile, nolog: true })
+        .withAspect('16:9')
+        .applyAutopadding(true, 'red')
+        .getArgs(function(args, err) {
+          if (err) {
+            done(err);
+          } else {
+            args.indexOf('-filter:v').should.above(-1);
+            args.indexOf('pad=1024:768:128:0:red').should.above(-1);
+            done();
+          }
+        });
+    });
+    it('should calculate the correct size for output video stream', function(done) {
+      new Ffmpeg({ source: this.testfilewide, nolog: true })
+        .withAspect('4:3')
+        .applyAutopadding(true)
+        .getArgs(function(args, err) {
+          if (err) {
+            done(err);
+          } else {
+            args.indexOf('1280x540').should.above(-1);
+            args.indexOf('-filter:v').should.above(-1);
+            args.indexOf('pad=1280:720:0:90:black').should.above(-1);
+            done();
+          }
+        });
+    });
+    it('should calculate the correct aspect ratio if omitted in favor of size', function(done) {
+      new Ffmpeg({ source: this.testfilewide, nolog: true })
+        .withSize('640x480')
+        .applyAutopadding(true)
+        .getArgs(function(args, err) {
+          if (err) {
+            done(err);
+          } else {
+            args.indexOf('-filter:v').should.above(-1);
+            args.indexOf('pad=640:480:0:60:black').should.above(-1);
+            done();
+          }
+        });
+    });
+    it('should calculate size if a fixed width and an aspect ratio is provided', function(done) {
+      new Ffmpeg({ source: this.testfilewide, nolog: true })
+        .withSize('640x?')
+        .withAspect('4:3')
+        .applyAutopadding(true)
+        .getArgs(function(args, err) {
+          if (err) {
+            done(err);
+          } else {
+            args.indexOf('-filter:v').should.above(-1);
+            args.indexOf('pad=640:480:0:60:black').should.above(-1);
+            done();
+          }
+        });
+    });
+
+    it('should calculate size if a fixed height and an aspect ratio is provided', function(done) {
+      new Ffmpeg({ source: this.testfilewide, nolog: true })
+        .withSize('?x480')
+        .withAspect('4:3')
+        .applyAutopadding(true)
+        .getArgs(function(args, err) {
+          if (err) {
+            done(err);
+          } else {
+            args.indexOf('-filter:v').should.above(-1);
+            args.indexOf('pad=640:480:0:60:black').should.above(-1);
+            done();
+          }
+        });
+    });
+  });
+
+  describe('withMultiFile', function() {
+    it('should allow image2 multi-file input format', function(done) {
+      new Ffmpeg({ source: 'image-%05d.png', nolog: true })
+        .getArgs(function(args) {
+            args.indexOf('-i').should.above(-1);
+            args.indexOf('image-%05d.png').should.above(-1);
+            done();
+        });
+    });
+  });
+
+  describe('withFps', function() {
+    it('should apply the rate argument', function(done) {
+      new Ffmpeg({ source: this.testfile, nolog: true })
+        .withFps(27.77)
+        .getArgs(function(args) {
+          args.indexOf('-r').should.above(-1);
+          args.indexOf(27.77).should.above(-1);
+          done();
+        });
+    });
+  });
+
+  describe('addingAdditionalInput', function() {
+    it('should allow for additional inputs', function(done) {
+      new Ffmpeg({ source: this.testfile, nolog: true })
+        .addInput('soundtrack.mp3')
+        .getArgs(function(args) {
+          args.indexOf('-i').should.above(-1);
+          args.indexOf('soundtrack.mp3').should.above(-1);
+          done();
+        });
+    });
+  });
+
+  describe('withAspect', function() {
+    it('should apply the aspect ratio argument', function(done) {
+      new Ffmpeg({ source: this.testfile, nolog: true })
+        .withAspect('16:9')
+        .getArgs(function(args) {
+          args.indexOf('-aspect').should.above(-1);
+          args.indexOf('16:9').should.above(-1);
+          done();
+        });
+    });
+  });
+
+  describe('withVideoCodec', function() {
+    it('should apply the video codec argument', function(done) {
+      new Ffmpeg({ source: this.testfile, nolog: true })
+        .withVideoCodec('divx')
+        .getArgs(function(args) {
+          args.indexOf('-vcodec').should.above(-1);
+          args.indexOf('divx').should.above(-1);
+          done();
+        });
+    });
+  });
+
+  describe('withVideoFilter', function() {
+    it('should apply the video filter argument', function(done) {
+      new Ffmpeg({ source: this.testfile, nolog: true })
+        .withVideoFilter('scale=123:456')
+        .withVideoFilter('pad=1230:4560:100:100:yellow')
+        .getArgs(function(args) {
+          args.indexOf('-filter:v').should.above(-1);
+          args.indexOf('scale=123:456,pad=1230:4560:100:100:yellow').should.above(-1);
+          done();
+        });
+    });
+  })
+
+  describe('withAudioBitrate', function() {
+    it('should apply the audio bitrate argument', function(done) {
+      new Ffmpeg({ source: this.testfile, nolog: true })
+        .withAudioBitrate(256)
+        .getArgs(function(args) {
+          args.indexOf('-b:a').should.above(-1);
+          args.indexOf('256k').should.above(-1);
+          done();
+        });
+    });
+  });
+
+  describe('loop', function() {
+    it('should add the -loop 1 argument', function(done) {
+      new Ffmpeg({ source: this.testfile, nolog: true })
+        .loop()
+        .getArgs(function(args) {
+          if(args.indexOf('-loop') != -1 || args.indexOf('-loop_output') != -1){
+            done();
+          }
+          else{
+            done(new Error("args should contain loop or loop_output"))
+          }
+        });
+    });
+    it('should add the -loop 1 and a time argument (seconds)', function(done) {
+      new Ffmpeg({ source: this.testfile, nolog: true })
+        .loop(120)
+        .getArgs(function(args) {
+          if(args.indexOf('-loop') != -1 || args.indexOf('-loop_output') != -1){
+            args.indexOf('-t').should.above(-1);
+            args.indexOf(120).should.above(-1);
+            done();
+          }
+          else{
+            done(new Error("args should contain loop or loop_output"))
+          }
+
+        });
+    });
+    it('should add the -loop 1 and a time argument (timemark)', function(done) {
+      new Ffmpeg({ source: this.testfile, nolog: true })
+        .loop('00:06:46.81')
+        .getArgs(function(args) {
+          if(args.indexOf('-loop') != -1 || args.indexOf('-loop_output') != -1){
+            args.indexOf('-t').should.above(-1);
+            args.indexOf('00:06:46.81').should.above(-1);
+            done();
+          }
+          else{
+            done(new Error("args should contain loop or loop_output"))
+          }
+        });
+    });
+  });
+
+  describe('takeFrames', function() {
+    it('should add the -vframes argument', function(done) {
+      new Ffmpeg({ source: this.testfile, nolog: true })
+        .takeFrames(250)
+        .getArgs(function(args) {
+          args.indexOf('-vframes').should.above(-1);
+          args.indexOf(250).should.above(-1);
+          done();
+        });
+    });
+  });
+
+  describe('withAudioCodec', function() {
+    it('should apply the audio codec argument', function(done) {
+      new Ffmpeg({ source: this.testfile, nolog: true })
+        .withAudioCodec('mp3')
+        .getArgs(function(args) {
+          args.indexOf('-acodec').should.above(-1);
+          args.indexOf('mp3').should.above(-1);
+          done();
+        });
+    });
+  });
+
+  describe('withAudioFilter', function() {
+    it('should apply the audio filter argument', function(done) {
+      new Ffmpeg({ source: this.testfile, nolog: true })
+        .withAudioFilter('silencedetect=n=-50dB:d=5')
+        .withAudioFilter('volume=0.5')
+        .getArgs(function(args) {
+          args.indexOf('-filter:a').should.above(-1);
+          args.indexOf('silencedetect=n=-50dB:d=5,volume=0.5').should.above(-1);
+          done();
+        });
+    });
+  })
+
+  describe('withAudioChannels', function() {
+    it('should apply the audio channels argument', function(done) {
+      new Ffmpeg({ source: this.testfile, nolog: true })
+        .withAudioChannels(1)
+        .getArgs(function(args) {
+          args.indexOf('-ac').should.above(-1);
+          args.indexOf(1).should.above(-1);
+          done();
+        });
+    });
+  });
+
+  describe('withAudioFrequency', function() {
+    it('should apply the audio frequency argument', function(done) {
+      new Ffmpeg({ source: this.testfile, nolog: true })
+        .withAudioFrequency(22500)
+        .getArgs(function(args) {
+          args.indexOf('-ar').should.above(-1);
+          args.indexOf(22500).should.above(-1);
+          done();
+        });
+    });
+  });
+
+  describe('withAudioQuality', function() {
+    it('should apply the audio quality argument', function(done) {
+      new Ffmpeg({ source: this.testfile, nolog: true })
+        .withAudioQuality(5)
+        .getArgs(function(args) {
+          args.indexOf('-aq').should.above(-1);
+          args.indexOf(5).should.above(-1);
+          done();
+        });
+    });
+  });
+
+  describe('setStartTime', function() {
+    it('should apply the start time offset argument', function(done) {
+      new Ffmpeg({ source: this.testfile, nolog: true })
+        .setStartTime('00:00:10')
+        .getArgs(function(args) {
+          args.indexOf('-ss').should.above(-1);
+          args.indexOf('00:00:10').should.above(-1);
+          done();
+        });
+    });
+  });
+
+  describe('setDuration', function() {
+    it('should apply the record duration argument', function(done) {
+      new Ffmpeg({ source: this.testfile, nolog: true })
+        .setDuration(10)
+        .getArgs(function(args) {
+          args.indexOf('-t').should.above(-1);
+          args.indexOf(10).should.above(-1);
+          done();
+        });
+    });
+  });
+
+  describe('addOption(s)', function() {
+    it('should apply a single option', function(done) {
+      new Ffmpeg({ source: this.testfile, nolog: true })
+        .addOption('-ab', '256k')
+        .getArgs(function(args) {
+          args.indexOf('-ab').should.above(-1);
+          args.indexOf('256k').should.above(-1);
+          done();
+        });
+    });
+    it('should apply supplied extra options', function(done) {
+      new Ffmpeg({ source: this.testfile, nolog: true })
+        .addOptions(['-flags', '+loop', '-cmp', '+chroma', '-partitions','+parti4x4+partp8x8+partb8x8'])
+        .getArgs(function(args) {
+          args.indexOf('-flags').should.above(-1);
+          args.indexOf('+loop').should.above(-1);
+          args.indexOf('-cmp').should.above(-1);
+          args.indexOf('+chroma').should.above(-1);
+          args.indexOf('-partitions').should.above(-1);
+          args.indexOf('+parti4x4+partp8x8+partb8x8').should.above(-1);
+          done();
+        });
+    });
+    it('should apply a single input option', function(done) {
+      new Ffmpeg({ source: this.testfile })
+        .addInputOption('-r', '29.97')
+        .getArgs(function(args) {
+          var joined = args.join(' ');
+          joined.indexOf('-r 29.97').should.above(-1).and.below(joined.indexOf('-i '));
+          done();
+        });
+    });
+    it('should apply multiple input options', function(done) {
+      new Ffmpeg({ source: this.testfile })
+        .addInputOptions(['-r 29.97', '-f ogg'])
+        .getArgs(function(args) {
+          var joined = args.join(' ');
+          joined.indexOf('-r 29.97').should.above(-1).and.below(joined.indexOf('-i'));
+          joined.indexOf('-f ogg').should.above(-1).and.below(joined.indexOf('-i'));
+          done();
+        });
+    });
+  });
+
+  describe('toFormat', function() {
+    it('should apply the target format', function(done) {
+      new Ffmpeg({ source: this.testfile, nolog: true })
+        .toFormat('mp4')
+        .getArgs(function(args) {
+          args.indexOf('-f').should.above(-1);
+          args.indexOf('mp4').should.above(-1);
+          done();
+        });
+    });
+  });
+});
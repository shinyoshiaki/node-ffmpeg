--- conflicted
+++ resolved
@@ -347,19 +347,11 @@
     function _screenShotInternal(callback) {
 
       // get correct dimensions
-<<<<<<< HEAD
-      self._prepare(function(err, meta) {
-        if(err) {
-          return callback(err);
-        }
-        if (!meta.durationsec) {
-=======
       self._prepare(function(err) {
         if(err) {
           return callback(err);
         }
         if (!this.metaData.durationsec) {
->>>>>>> 072b8343
           var errString = 'meta data contains no duration, aborting screenshot creation';
           self.options.logger.warn(errString);
           return callback(new Error(errString));
